#![cfg_attr(not(feature = "std"), no_std)]
#![feature(allocator_api)]
#![feature(ptr_metadata)]
#![feature(layout_for_ptr)]
#![feature(decl_macro)]
#![feature(associated_type_defaults)]
#![feature(new_uninit)]
#![feature(lazy_cell)]

extern crate alloc;

use core::{
    alloc::{AllocError, Allocator, Layout},
    ops::DerefMut,
    ptr::{null, NonNull, Pointee},
};

use alloc::alloc::Global;
use mark::Mark;
<<<<<<< HEAD
use obj::{AllocMetadata, AnyGcObject, GcObject, UsizeMetadata};
=======
use obj::{AllocMetadata, AnyGcObject, GcObject, GcObjectHeader, GcObjectIdentity, UsizeMetadata};
>>>>>>> 6471edf4

pub mod mark;
pub mod obj;
pub mod ptr;

pub mod hamt;

#[cfg(not(feature = "std"))]
pub fn lock_default_gc<R, F: FnOnce(&mut DefaultGarbageCollector) -> R>(f: F) -> R {
    static GC: spin::Mutex<DefaultGarbageCollector> =
        spin::Mutex::new(DefaultGarbageCollector::new());

    f(GC.lock().deref_mut())
}

#[cfg(feature = "std")]
pub fn lock_default_gc<R, F: FnOnce(&mut DefaultGarbageCollector) -> R>(f: F) -> R {
    lazy_static::lazy_static!(
        static ref GC: std::sync::Mutex<DefaultGarbageCollector> =
            std::sync::Mutex::new(DefaultGarbageCollector::new());
    );

    f(GC.lock().expect("failed to acquire lock").deref_mut())
}

#[derive(Clone, Copy, Eq, PartialEq, Hash, Ord, PartialOrd)]
struct Allocation(NonNull<GcObjectHeader<()>>);

unsafe impl Send for Allocation {}

unsafe impl Sync for Allocation {}

impl Allocation {
    fn deallocate(self) {
        let header = unsafe { &*self.0.as_ptr() };

        let layout = unsafe {
            Layout::from_size_align_unchecked(
                header.alloc_metadata.get_size(),
                header.alloc_metadata.get_align(),
            )
        };

        unsafe {
            Global.deallocate(
                NonNull::new_unchecked(header as *const GcObjectHeader<()> as *mut u8),
                layout,
            )
        }
    }
}

#[derive(Default)]
pub struct DefaultGarbageCollector {
    #[cfg(feature = "std")]
<<<<<<< HEAD
    roots: std::collections::HashSet<AnyGcObject>,
    #[cfg(not(feature = "std"))]
    roots: alloc::collections::BTreeSet<AnyGcObject>,
=======
    roots: std::collections::HashMap<AnyGcObject, usize>,
    #[cfg(not(feature = "std"))]
    roots: alloc::collections::BTreeMap<AnyGcObject, usize>,
    #[cfg(feature = "std")]
    presence_set: std::collections::HashSet<Allocation>,
    #[cfg(not(feature = "std"))]
    presence_set: alloc::collections::BTreeSet<Allocation>,

    #[cfg(not(feature = "std"))]
    seq: u64,
>>>>>>> 6471edf4
}

impl DefaultGarbageCollector {
    #[cfg(not(feature = "std"))]
    const fn new() -> Self {
        Self {
<<<<<<< HEAD
            roots: alloc::collections::BTreeSet::new(),
            roots: std::collections::HashSet::new(),
=======
            roots: alloc::collections::BTreeMap::new(),
            presence_set: alloc::collections::BTreeSet::new(),
            seq: 0,
>>>>>>> 6471edf4
        }
    }

    #[cfg(feature = "std")]
    fn new() -> Self {
        Self {
<<<<<<< HEAD
            roots: std::collections::HashSet::new(),
        }
    }
}

#[cfg(not(feature = "std"))]
impl GarbageCollector for DefaultGarbageCollector {
    type Locked = spin::Mutex<Self>;

    fn root<T: Mark + ?Sized>(&mut self, ptr: NonNull<GcObject<T>>)
    where
        <GcObject<T> as Pointee>::Metadata: UsizeMetadata,
    {
        self.roots.insert(AnyGcObject::new(ptr));
    }

    fn unroot<T: Mark + ?Sized>(&mut self, ptr: NonNull<GcObject<T>>)
    where
        <GcObject<T> as Pointee>::Metadata: UsizeMetadata,
    {
        self.roots.remove(&AnyGcObject::new(ptr));
=======
            roots: std::collections::HashMap::new(),
            presence_set: std::collections::HashSet::new(),
        }
    }

    pub fn is_present<T: Mark + ?Sized>(
        &self,
        ptr: NonNull<GcObject<T>>,
        identity: GcObjectIdentity,
    ) -> bool {
        let allocation = Allocation(unsafe {
            NonNull::new_unchecked(ptr.as_ref().downgrade() as *const _ as *mut GcObjectHeader<()>)
        });

        let is_in_presence_set = self.presence_set.contains(&allocation);

        is_in_presence_set && unsafe { ptr.as_ref() }.header.identity == identity
    }

    fn mark_roots(&mut self) {
        for (root, _) in self.roots.iter() {
            root.mark();
        }
    }

    fn sweep(&mut self) {
        // TODO/wtemple - bad clone
        for allocation in self.presence_set.clone().iter() {
            let header = unsafe { allocation.0.as_ref() };

            if !header.alloc_metadata.is_marked() {
                self.presence_set.remove(allocation);
                allocation.deallocate();
            }
        }
    }

    fn unmark_all(&mut self) {
        for allocation in self.presence_set.iter() {
            let header = unsafe { &mut *allocation.0.as_ptr() };
            header.alloc_metadata.clear_marked();
        }
    }

    #[cfg(not(feature = "std"))]
    fn rand(&self) -> u64 {
        use rand::{rngs::OsRng, RngCore};

        let mut key = [0u8; 16];
        OsRng.fill_bytes(&mut key);
        OsRng.next_u64()
>>>>>>> 6471edf4
    }
}

impl GcLock for spin::Mutex<DefaultGarbageCollector> {
    type Unlocked = DefaultGarbageCollector;

    fn new() -> Self {
        spin::Mutex::new(Self::Unlocked::default())
    }

    fn lock_gc<R, F: FnOnce(&mut Self::Unlocked) -> R>(&self, f: F) -> R {
        f(self.lock().deref_mut())
    }
}

impl GarbageCollector for DefaultGarbageCollector {
    #[cfg(feature = "std")]
    type Locked = std::sync::Mutex<Self>;
    #[cfg(not(feature = "std"))]
    type Locked = spin::Mutex<Self>;

    fn root<T: Mark + ?Sized>(&mut self, ptr: NonNull<GcObject<T>>)
    where
        <GcObject<T> as Pointee>::Metadata: UsizeMetadata,
    {
        let obj = AnyGcObject::new(ptr);
        if let Some(count) = self.roots.get_mut(&obj) {
            *count += 1;
        } else {
            self.roots.insert(obj, 1);
        }
    }

    fn unroot<T: Mark + ?Sized>(&mut self, ptr: NonNull<GcObject<T>>)
    where
        <GcObject<T> as Pointee>::Metadata: UsizeMetadata,
    {
        let obj = AnyGcObject::new(ptr);
        if let Some(count @ 2..) = self.roots.get_mut(&obj) {
            *count -= 1;
        } else {
            self.roots.remove(&obj);
        }
    }
}

pub trait GarbageCollector {
    type Locked: GcLock;

    fn root<T: Mark + ?Sized>(&mut self, ptr: NonNull<GcObject<T>>)
    where
        <GcObject<T> as Pointee>::Metadata: UsizeMetadata;

    fn unroot<T: Mark + ?Sized>(&mut self, ptr: NonNull<GcObject<T>>)
    where
        <GcObject<T> as Pointee>::Metadata: UsizeMetadata;

    fn allocate<T: Mark + ?Sized>(
        &mut self,
        metadata: <GcObject<T> as core::ptr::Pointee>::Metadata,
    ) -> Result<NonNull<GcObject<T>>, AllocError> {
        let layout = unsafe {
            Layout::for_value_raw(core::ptr::from_raw_parts::<GcObject<T>>(null(), metadata))
        };

        let gc_object = unsafe {
            let ptr = Global.allocate_zeroed(layout)?.cast::<()>();

            core::ptr::from_raw_parts_mut::<GcObject<T>>(ptr.as_ptr(), metadata)
                .as_mut()
                .unwrap()
        };

        let allocation = Allocation(unsafe {
            NonNull::new_unchecked(gc_object.downgrade() as *const _ as *mut GcObjectHeader<()>)
        });

        self.presence_set.insert(allocation);

        gc_object.header.ptr_metadata = metadata;
        gc_object.header.alloc_metadata = AllocMetadata::new(false, layout);
        gc_object.header.identity = GcObjectIdentity {
            #[cfg(feature = "std")]
            nonce: rand::random(),
            #[cfg(not(feature = "std"))]
            nonce: self.rand(),
            #[cfg(feature = "std")]
            instant: std::time::Instant::now(),
            #[cfg(not(feature = "std"))]
            instant: {
                self.seq += 1;
                self.seq
            },
        };

        Ok(NonNull::from(gc_object))
    }

    fn collect(&mut self) {
        self.mark_roots();

        self.sweep();

        self.unmark_all();
    }
}

<<<<<<< HEAD
=======
pub trait GarbageCollector {
    type Locked: GcLock;

    fn root<T: Mark + ?Sized>(&mut self, ptr: NonNull<GcObject<T>>)
    where
        <GcObject<T> as Pointee>::Metadata: UsizeMetadata;

    fn unroot<T: Mark + ?Sized>(&mut self, ptr: NonNull<GcObject<T>>)
    where
        <GcObject<T> as Pointee>::Metadata: UsizeMetadata;

    fn allocate<T: Mark + ?Sized>(
        &mut self,
        metadata: <GcObject<T> as core::ptr::Pointee>::Metadata,
    ) -> Result<NonNull<GcObject<T>>, AllocError>;

    fn collect(&mut self);
}

>>>>>>> 6471edf4
pub trait GcLock {
    type Unlocked: GarbageCollector;
    fn new() -> Self;
    fn lock_gc<R, F: FnOnce(&mut Self::Unlocked) -> R>(&self, f: F) -> R;
}

#[cfg(feature = "std")]
impl GcLock for std::sync::Mutex<DefaultGarbageCollector> {
    type Unlocked = DefaultGarbageCollector;

    fn new() -> Self {
        std::sync::Mutex::new(Self::Unlocked::default())
    }

    fn lock_gc<R, F: FnOnce(&mut Self::Unlocked) -> R>(&self, f: F) -> R {
        f(self.lock().expect("failed to acquire lock").deref_mut())
    }
}

#[cfg(test)]
mod tests {
    use alloc::string::{String, ToString};

    use crate::{
        lock_default_gc,
        mark::Mark,
        ptr::{Gc, GcRoot},
        GarbageCollector,
    };

    #[test]
    fn test_gc() {
        let r = GcRoot::<str>::from("Hello world!");

        assert_eq!(r.len(), 12);

        assert_eq!(&*r, "Hello world!");
    }

    #[test]
    fn test_weak() {
        let r = GcRoot::<str>::from("Hello world!");

        let weak = r.get_weak();

        assert!(weak.present());

        assert_eq!(r.len(), 12);
        assert_eq!(weak.upgrade_and_then(|r| r.len()), Some(12));

        assert_eq!(&*r, "Hello world!");
        assert_eq!(
            weak.upgrade_and_then(|r| String::from(r)),
            Some("Hello world!".to_string())
        );

        lock_default_gc(|gc| gc.collect());

        assert!(weak.present());

        assert_eq!(r.len(), 12);
        assert_eq!(weak.upgrade_and_then(|r| r.len()), Some(12));

        assert_eq!(&*r, "Hello world!");
        assert_eq!(
            weak.upgrade_and_then(|r| String::from(r)),
            Some("Hello world!".to_string())
        );

        core::mem::drop(r);

        lock_default_gc(|gc| gc.collect());

        assert!(!weak.present());

        assert!(weak.upgrade().is_none());
    }

    #[test]
    fn test_indirect() {
        struct Foo {
            bar: Gc<str>,
        }

        impl Mark for Foo {
            fn mark(&mut self) {
                self.bar.mark();
            }
        }

        let hello_world = GcRoot::<str>::from("Hello world!");
        let hw_weak = hello_world.get_weak();

        assert!(hw_weak.present());

        assert_eq!(hello_world.len(), 12);
        assert_eq!(hw_weak.upgrade_and_then(|r| r.len()), Some(12));

        assert_eq!(&*hello_world, "Hello world!");
        assert_eq!(
            hw_weak.upgrade_and_then(|r| String::from(r)),
            Some("Hello world!".to_string())
        );

        let foo = GcRoot::<Foo>::from(Foo {
            bar: unsafe { hello_world.as_unrooted() },
        });

        core::mem::drop(hello_world);

        lock_default_gc(|gc| gc.collect());

        assert!(hw_weak.present());

        assert_eq!(foo.bar.len(), 12);
        assert_eq!(hw_weak.upgrade_and_then(|r| r.len()), Some(12));

        assert_eq!(&*foo.bar, "Hello world!");
        assert_eq!(
            hw_weak.upgrade_and_then(|r| String::from(r)),
            Some("Hello world!".to_string())
        );

        core::mem::drop(foo);

        lock_default_gc(|gc| gc.collect());

        assert!(!hw_weak.present());
        assert!(hw_weak.upgrade().is_none());
    }
}<|MERGE_RESOLUTION|>--- conflicted
+++ resolved
@@ -17,11 +17,7 @@
 
 use alloc::alloc::Global;
 use mark::Mark;
-<<<<<<< HEAD
-use obj::{AllocMetadata, AnyGcObject, GcObject, UsizeMetadata};
-=======
 use obj::{AllocMetadata, AnyGcObject, GcObject, GcObjectHeader, GcObjectIdentity, UsizeMetadata};
->>>>>>> 6471edf4
 
 pub mod mark;
 pub mod obj;
@@ -77,11 +73,6 @@
 #[derive(Default)]
 pub struct DefaultGarbageCollector {
     #[cfg(feature = "std")]
-<<<<<<< HEAD
-    roots: std::collections::HashSet<AnyGcObject>,
-    #[cfg(not(feature = "std"))]
-    roots: alloc::collections::BTreeSet<AnyGcObject>,
-=======
     roots: std::collections::HashMap<AnyGcObject, usize>,
     #[cfg(not(feature = "std"))]
     roots: alloc::collections::BTreeMap<AnyGcObject, usize>,
@@ -92,50 +83,21 @@
 
     #[cfg(not(feature = "std"))]
     seq: u64,
->>>>>>> 6471edf4
 }
 
 impl DefaultGarbageCollector {
     #[cfg(not(feature = "std"))]
     const fn new() -> Self {
         Self {
-<<<<<<< HEAD
-            roots: alloc::collections::BTreeSet::new(),
-            roots: std::collections::HashSet::new(),
-=======
             roots: alloc::collections::BTreeMap::new(),
             presence_set: alloc::collections::BTreeSet::new(),
             seq: 0,
->>>>>>> 6471edf4
         }
     }
 
     #[cfg(feature = "std")]
     fn new() -> Self {
         Self {
-<<<<<<< HEAD
-            roots: std::collections::HashSet::new(),
-        }
-    }
-}
-
-#[cfg(not(feature = "std"))]
-impl GarbageCollector for DefaultGarbageCollector {
-    type Locked = spin::Mutex<Self>;
-
-    fn root<T: Mark + ?Sized>(&mut self, ptr: NonNull<GcObject<T>>)
-    where
-        <GcObject<T> as Pointee>::Metadata: UsizeMetadata,
-    {
-        self.roots.insert(AnyGcObject::new(ptr));
-    }
-
-    fn unroot<T: Mark + ?Sized>(&mut self, ptr: NonNull<GcObject<T>>)
-    where
-        <GcObject<T> as Pointee>::Metadata: UsizeMetadata,
-    {
-        self.roots.remove(&AnyGcObject::new(ptr));
-=======
             roots: std::collections::HashMap::new(),
             presence_set: std::collections::HashSet::new(),
         }
@@ -187,7 +149,6 @@
         let mut key = [0u8; 16];
         OsRng.fill_bytes(&mut key);
         OsRng.next_u64()
->>>>>>> 6471edf4
     }
 }
 
@@ -232,18 +193,6 @@
             self.roots.remove(&obj);
         }
     }
-}
-
-pub trait GarbageCollector {
-    type Locked: GcLock;
-
-    fn root<T: Mark + ?Sized>(&mut self, ptr: NonNull<GcObject<T>>)
-    where
-        <GcObject<T> as Pointee>::Metadata: UsizeMetadata;
-
-    fn unroot<T: Mark + ?Sized>(&mut self, ptr: NonNull<GcObject<T>>)
-    where
-        <GcObject<T> as Pointee>::Metadata: UsizeMetadata;
 
     fn allocate<T: Mark + ?Sized>(
         &mut self,
@@ -295,8 +244,6 @@
     }
 }
 
-<<<<<<< HEAD
-=======
 pub trait GarbageCollector {
     type Locked: GcLock;
 
@@ -316,7 +263,6 @@
     fn collect(&mut self);
 }
 
->>>>>>> 6471edf4
 pub trait GcLock {
     type Unlocked: GarbageCollector;
     fn new() -> Self;
