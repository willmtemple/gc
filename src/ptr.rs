use core::{
    alloc::AllocError,
    ops::Deref,
    ptr::{NonNull, Pointee},
};

use crate::{
    lock_default_gc,
    mark::Mark,
<<<<<<< HEAD
    obj::{GcObject, UsizeMetadata},
=======
    obj::{GcObject, GcObjectIdentity, UsizeMetadata},
>>>>>>> 6471edf4
    GarbageCollector,
};

#[repr(transparent)]
pub struct GcRoot<T: Mark + ?Sized>(pub(crate) Gc<T>)
where
    <GcObject<T> as Pointee>::Metadata: UsizeMetadata;

impl<T: Mark + ?Sized> Deref for GcRoot<T>
where
    <GcObject<T> as Pointee>::Metadata: UsizeMetadata,
{
    type Target = T;

    fn deref(&self) -> &Self::Target {
        &self.0
    }
}

impl<T: Mark + ?Sized> GcRoot<T>
where
    <GcObject<T> as Pointee>::Metadata: UsizeMetadata,
{
    /// # Safety
    /// Callers must ensure that the return value of this function is stored in a location that is connected to the GC
    /// root graph before dropping `self`, otherwise the object may be collected and the returned pointer may be
    /// invalidated.
    pub unsafe fn as_unrooted(&self) -> Gc<T> {
        self.0
    }

    unsafe fn new_uninitialized_with_metadata(
        metadata: <GcObject<T> as core::ptr::Pointee>::Metadata,
    ) -> Result<Self, AllocError> {
        lock_default_gc(|gc| {
            gc.allocate::<T>(metadata).map(|ptr| {
                gc.root(ptr);
                Self(Gc { ptr })
            })
        })
    }
}

impl<T: Mark> GcRoot<T> {
    unsafe fn new_uninitialized() -> Result<Self, AllocError> {
        Self::new_uninitialized_with_metadata(())
    }

    pub fn new(value: T) -> Result<Self, AllocError> {
        Ok(unsafe {
            let mut root = Self::new_uninitialized()?;

            root.0.ptr.as_mut().data = value;

            root
        })
    }
}

impl<T: Mark + ?Sized> GcRoot<T>
where
    <GcObject<T> as Pointee>::Metadata: UsizeMetadata,
{
    unsafe fn from_raw(ptr: NonNull<GcObject<T>>) -> Self {
        lock_default_gc(|gc| {
            gc.root(ptr);
            Self(Gc { ptr })
        })
    }

    pub fn get_weak(&self) -> GcWeak<T> {
        self.0.get_weak()
    }
}

impl<T: Mark> From<T> for GcRoot<T> {
    fn from(value: T) -> Self {
        Self::new(value)
            .unwrap_or_else(|_| panic!("failed to allocate Gc<{}>", core::any::type_name::<T>()))
    }
}

impl From<&str> for GcRoot<str> {
    fn from(value: &str) -> Self {
        unsafe {
            let mut root =
                Self::new_uninitialized_with_metadata(value.len()).unwrap_or_else(|_| {
                    panic!("failed to allocate Gc<str> with length {}", value.len())
                });

            root.0
                .ptr
                .as_mut()
                .data
                .as_bytes_mut()
                .copy_from_slice(value.as_bytes());

            root
        }
    }
}

impl<T: Mark + ?Sized> Drop for GcRoot<T>
where
    <GcObject<T> as Pointee>::Metadata: UsizeMetadata,
{
    fn drop(&mut self) {
        lock_default_gc(|gc| gc.unroot(self.0.ptr))
    }
}

#[repr(transparent)]
pub struct Gc<T: Mark + ?Sized> {
    pub(crate) ptr: NonNull<GcObject<T>>,
}

impl<T: Mark + ?Sized> Gc<T> {
    pub fn get_weak(&self) -> GcWeak<T> {
        GcWeak {
            ptr: self.ptr,
            identity: unsafe { &*self.ptr.as_ptr() }.header.identity,
        }
    }

    pub fn mark(&mut self) {
        unsafe { self.ptr.as_mut() }.mark()
    }
}

impl<T: Mark + ?Sized> Copy for Gc<T> {}

impl<T: Mark + ?Sized> Clone for Gc<T> {
    fn clone(&self) -> Self {
        *self
    }
}

impl<T: Mark + ?Sized> Deref for Gc<T> {
    type Target = T;

    fn deref(&self) -> &Self::Target {
        &unsafe { self.ptr.as_ref() }.data
    }
}

pub struct GcWeak<T: Mark + ?Sized> {
    ptr: NonNull<GcObject<T>>,
    identity: GcObjectIdentity,
}

impl<T: Mark + ?Sized> Copy for GcWeak<T> {}

impl<T: Mark + ?Sized> Clone for GcWeak<T> {
    fn clone(&self) -> Self {
        *self
    }
}

impl<T: Mark + ?Sized> GcWeak<T> {
    pub fn upgrade(&self) -> Option<GcRoot<T>>
    where
        <GcObject<T> as Pointee>::Metadata: UsizeMetadata,
    {
        if self.present() {
            Some(unsafe { GcRoot::from_raw(self.ptr) })
        } else {
            None
        }
    }

    pub fn upgrade_and_then<U>(&self, f: impl FnOnce(&T) -> U) -> Option<U>
    where
        <GcObject<T> as Pointee>::Metadata: UsizeMetadata,
    {
        self.upgrade().map(|root| f(&root))
    }

    pub fn present(&self) -> bool {
        lock_default_gc(|gc| gc.is_present(self.ptr, self.identity))
    }
}<|MERGE_RESOLUTION|>--- conflicted
+++ resolved
@@ -7,11 +7,7 @@
 use crate::{
     lock_default_gc,
     mark::Mark,
-<<<<<<< HEAD
-    obj::{GcObject, UsizeMetadata},
-=======
     obj::{GcObject, GcObjectIdentity, UsizeMetadata},
->>>>>>> 6471edf4
     GarbageCollector,
 };
 
